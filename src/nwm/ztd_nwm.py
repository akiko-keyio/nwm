--- conflicted
+++ resolved
@@ -69,12 +69,8 @@
         swap_interp_step: int | None = None,
         n_jobs: int = -1,
         batch_size: int = 100_000,
-<<<<<<< HEAD
         load_method: str = "auto",
-=======
-        load_in_memory: bool = True,
-        stream_copy=False,
->>>>>>> 9da27424
+
     ):
         self.nwm_path = Path(nwm_path)
         self.location = location.copy() if location is not None else None
@@ -181,17 +177,12 @@
 
         lon = self.ds.coords["longitude"]
         if (lon > 180).any():
-<<<<<<< HEAD
-            logger.info("Check Longitude contain (0,360), transform to (-180,180]")
-            self.ds = self.ds.assign_coords(longitude=((lon + 180) % 360) - 180).sortby(
-                "longitude"
-            )
-=======
+
             logger.info("Longitude Range from (0,360), transform to (-180,180]")
             self.ds = self.ds.assign_coords(
                 longitude=((lon + 180) % 360) - 180
             ).sortby("longitude")
->>>>>>> 9da27424
+
 
 
     # ---------------------- 2 水平插值 --------------------------- #
