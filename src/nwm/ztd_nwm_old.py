--- conflicted
+++ resolved
@@ -18,21 +18,6 @@
 
 class ZTDNWMGenerator:
     def __init__(
-<<<<<<< HEAD
-        self,
-        nwm_path,
-        location=None,
-        egm_type="egm96-5",  # "egm96-5"
-        vertical_level="pressure_level",
-        gravity_variation="latitude",
-        refractive_index="mode2",
-        compute_e_mode="mode2",
-        p_interp_step=None,
-        swap_interp_step=None,
-        n_jobs=-3,
-        batch_size=1000,
-        load_in_memory=True,
-=======
             self,
             nwm_path,
             location=None,
@@ -45,7 +30,7 @@
             swap_interp_step=None,
             n_jobs=-3,
             batch_size=1000,
->>>>>>> 9da27424
+
     ):
         self.nwm_path = nwm_path
         self.location = location.copy()
